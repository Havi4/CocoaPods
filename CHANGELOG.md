--- conflicted
+++ resolved
@@ -20,14 +20,12 @@
   [Piet Brauer](https://github.com/pietbrauer)
   [Orta Therox](https://github.com/orta)
 
-<<<<<<< HEAD
 * `pod lib create` now disallows any pod name that begins with a `.`  
   [Dustin Clark](https://github.com/clarkda)
   [#2026](https://github.com/CocoaPods/CocoaPods/pull/2026)
   [Core#97](https://github.com/CocoaPods/Core/pull/97)
   [Core#98](https://github.com/CocoaPods/Core/issues/98)
 
-=======
 * Validate the reachability of screenshot URLs in podspecs while linting a
   specification.  
   [Kyle Fuller](https://github.com/kylef)
@@ -50,7 +48,6 @@
 * Support HTTP redirects when linting homepage and screenshots.
   [Boris Bügling](https://github.com/neonichu)
   [#2027](https://github.com/CocoaPods/CocoaPods/pull/2027)
->>>>>>> f28d2d4d
 
 ## 0.31.1
 [CocoaPods](https://github.com/CocoaPods/CocoaPods/compare/0.31.1...0.31.0)
