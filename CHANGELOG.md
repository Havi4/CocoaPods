--- conflicted
+++ resolved
@@ -23,7 +23,6 @@
 
 ##### Bug Fixes
 
-<<<<<<< HEAD
 * Fix updating a pod that has subspec dependencies.  
   [Samuel Giddins](https://github.com/segiddins)
   [#2879](https://github.com/CocoaPods/CocoaPods/issues/2879)
@@ -33,12 +32,10 @@
   [Samuel Giddins](https://github.com/segiddins)
   [#2876](https://github.com/CocoaPods/CocoaPods/issues/2876)
 
-=======
 * Fix issues when trying to discover the xcodeproj automatically
-  but the path contained special chars (`[`,`]`,`{`,`}`,`*`,`?`)
+  but the path contains special chars (`[`,`]`,`{`,`}`,`*`,`?`)
   [Olivier Halligon](https://github.com/AliSoftware)
   [#2852](https://github.com/CocoaPods/CocoaPods/issues/2852)
->>>>>>> f570c0da
 
 ## 0.35.0
 
