--- conflicted
+++ resolved
@@ -23,7 +23,6 @@
   it "creates a new podspec stub file" do
     run_command('spec', 'create', 'Bananas')
     path = temporary_directory + 'Bananas.podspec'
-<<<<<<< HEAD
     spec = Pod::Specification.from_file(path).activate_platform(:ios)
 
     spec.name.should         == 'Bananas'
@@ -35,19 +34,7 @@
     spec.source.should       == { :git => 'http://EXAMPLE/Bananas.git', :tag => '0.0.1' }
     spec.description.should  == 'A short description of Bananas.'
     spec.source_files.should == ['Classes', 'Classes/**/*.{h,m}']
-=======
-    spec = Pod::Specification.from_file(path)
-    spec.name.should               == 'Bananas'
-    spec.license.should            == { :type => "MIT", :file => "LICENSE" }
-    spec.version.should            == Pod::Version.new('0.0.1')
-    spec.summary.should            == 'A short description of Bananas.'
-    spec.homepage.should           == 'http://EXAMPLE/Bananas'
-    spec.authors.should            == { `git config --get user.name`.strip => `git config --get user.email`.strip}
-    spec.source.should             == { :git => 'http://EXAMPLE/Bananas.git', :tag => '0.0.1' }
-    spec.description.should        == 'An optional longer description of Bananas.'
-    spec.source_files[:ios].should == ['Classes', 'Classes/**/*.{h,m}']
-    spec.public_header_files[:ios].should == nil
->>>>>>> be275692
+    spec.public_header_files[:ios].should == []
   end
 
   it "correctly creates a podspec from github" do
