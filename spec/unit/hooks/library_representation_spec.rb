require File.expand_path('../../../spec_helper', __FILE__)

module Pod
  describe Hooks::LibraryRepresentation do

    before do
      @target_definition = Podfile::TargetDefinition.new('MyApp', nil)
      @spec = Spec.new
      @spec.name = 'RestKit'
      @lib = AggregateTarget.new(@target_definition, config.sandbox)
      @rep = Hooks::LibraryRepresentation.new(config.sandbox, @lib)
    end

    #-------------------------------------------------------------------------#

    describe "Public Hooks API" do

      it "returns the name" do
        @rep.name.should == 'Pods-MyApp'
      end

      it "returns the dependencies" do
        @target_definition.store_pod('AFNetworking')
        @rep.dependencies.should == [Dependency.new('AFNetworking')]
      end

      it "returns the sandbox dir" do
        @rep.sandbox_dir.should == temporary_directory + 'Pods'
      end

      it "returns the path of the prefix header" do
<<<<<<< HEAD
        @rep.prefix_header_path.should == temporary_directory + 'Pods/Generated/Pods-MyApp-RestKit-prefix.pch'
=======
        @rep.prefix_header_path.should == temporary_directory + 'Pods/Pods-MyApp-prefix.pch'
      end

      it "returns the path of the copy resources script" do
        @rep.copy_resources_script_path.should == temporary_directory + 'Pods/Pods-MyApp-resources.sh'
>>>>>>> 529cce54
      end

      it "returns the pods project" do
        project = stub()
        config.sandbox.project = project
        @rep.project.should == project
      end

      it "returns the target definition" do
        @rep.target_definition.should == @target_definition
      end

    end

    #-------------------------------------------------------------------------#

    describe "Unsafe Hooks API" do

      it "returns the sandbox" do
        @rep.sandbox.should == config.sandbox
      end

      it "returns the library" do
        @rep.library.should == @lib
      end

      it "returns the native target" do
        target = stub()
        @lib.target = target
        @rep.target.should == target
      end

    end

    #-------------------------------------------------------------------------#

  end
end<|MERGE_RESOLUTION|>--- conflicted
+++ resolved
@@ -29,15 +29,12 @@
       end
 
       it "returns the path of the prefix header" do
-<<<<<<< HEAD
         @rep.prefix_header_path.should == temporary_directory + 'Pods/Generated/Pods-MyApp-RestKit-prefix.pch'
-=======
-        @rep.prefix_header_path.should == temporary_directory + 'Pods/Pods-MyApp-prefix.pch'
+        @rep.prefix_header_path.should == temporary_directory + 'Pods/Generated/Pods-MyApp-prefix.pch'
       end
 
       it "returns the path of the copy resources script" do
-        @rep.copy_resources_script_path.should == temporary_directory + 'Pods/Pods-MyApp-resources.sh'
->>>>>>> 529cce54
+        @rep.copy_resources_script_path.should == temporary_directory + 'Pods/Generated/Pods-MyApp-resources.sh'
       end
 
       it "returns the pods project" do
