--- conflicted
+++ resolved
@@ -11,13 +11,8 @@
 
     describe "In general" do
 
-<<<<<<< HEAD
       it "returns the support files group" do
-        @sut.support_files_group.name.should == 'Targets Support Files'
-=======
-      it "creates the support files group on initialization" do
-        @project.support_files_group.name.should == 'Target Files'
->>>>>>> e5536f14
+        @sut.support_files_group.name.should == 'Target Files'
       end
 
       it "returns the pods group" do
@@ -84,14 +79,6 @@
           Pathname.new(group.path).should.be.absolute
         end
 
-<<<<<<< HEAD
-        it "creates a support file group relative to the project" do
-          group = @sut.add_pod_group('BananaLib', @path, false, true)
-          group['Support Files'].source_tree.should == 'SOURCE_ROOT'
-          group['Support Files'].path.should.be.nil
-        end
-=======
->>>>>>> e5536f14
       end
 
       #----------------------------------------#
@@ -135,13 +122,8 @@
         end
 
         it "returns the requested subgroup" do
-<<<<<<< HEAD
           group = @sut.group_for_spec('BananaLib/Tree', :source_files)
-          group.hierarchy_path.should == '/Pods/BananaLib/Subspecs/Tree/Source Files'
-=======
-          group = @project.group_for_spec('BananaLib/Tree', :source_files)
           group.hierarchy_path.should == '/Pods/BananaLib/Subspecs/Tree'
->>>>>>> e5536f14
         end
 
         it "raises if unable to recognize the subgroup key" do
@@ -158,35 +140,35 @@
       end
 
       it "adds the group for the given aggregate target" do
-        group = @project.add_aggregate_group('Pods', config.sandbox.root + 'Aggregate/Pods')
-        group.parent.should == @project.support_files_group
+        group = @sut.add_aggregate_group('Pods', config.sandbox.root + 'Aggregate/Pods')
+        group.parent.should == @sut.support_files_group
         group.name.should == 'Pods'
         group.path.should == 'Aggregate/Pods'
       end
 
       it "returns the group for the aggregate target with the given name" do
-        group = @project.add_aggregate_group('Pods', config.sandbox.root + 'Aggregate/Pods')
-        @project.aggregate_group('Pods').should == group
+        group = @sut.add_aggregate_group('Pods', config.sandbox.root + 'Aggregate/Pods')
+        @sut.aggregate_group('Pods').should == group
       end
 
       it "returns the list of the aggregate groups" do
-        group = @project.add_aggregate_group('Pods', config.sandbox.root + 'Aggregate/Pods')
-        group = @project.add_aggregate_group('Tests', config.sandbox.root + 'Aggregate/Tests')
-        @project.aggregate_groups.map(&:name).should == ["Pods", "Tests"]
+        group = @sut.add_aggregate_group('Pods', config.sandbox.root + 'Aggregate/Pods')
+        group = @sut.add_aggregate_group('Tests', config.sandbox.root + 'Aggregate/Tests')
+        @sut.aggregate_groups.map(&:name).should == ["Pods", "Tests"]
       end
 
       it "adds the group for the given aggregate target" do
-        parent = @project.add_aggregate_group('Pods', config.sandbox.root + 'Aggregate/Pods')
-        group = @project.add_aggregate_pod_group('Pods', 'BananaLib', config.sandbox.root + 'Aggregate/Pods/BananaLib')
+        parent = @sut.add_aggregate_group('Pods', config.sandbox.root + 'Aggregate/Pods')
+        group = @sut.add_aggregate_pod_group('Pods', 'BananaLib', config.sandbox.root + 'Aggregate/Pods/BananaLib')
         group.parent.should == parent
         group.name.should == 'BananaLib'
         group.path.should == 'BananaLib'
       end
 
       it "returns the group for the aggregate target with the given name" do
-        @project.add_aggregate_group('Pods', config.sandbox.root + 'Aggregate/Pods')
-        group = @project.add_aggregate_pod_group('Pods', 'BananaLib', config.sandbox.root + 'Aggregate/Pods/BananaLib')
-        @project.aggregate_pod_group('Pods', 'BananaLib').should == group
+        @sut.add_aggregate_group('Pods', config.sandbox.root + 'Aggregate/Pods')
+        group = @sut.add_aggregate_pod_group('Pods', 'BananaLib', config.sandbox.root + 'Aggregate/Pods/BananaLib')
+        @sut.aggregate_pod_group('Pods', 'BananaLib').should == group
       end
     end
 
@@ -203,13 +185,8 @@
         end
 
         it "adds a file references to the given file" do
-<<<<<<< HEAD
           ref = @sut.add_file_reference(@file, @group)
-          ref.hierarchy_path.should == '/Pods/BananaLib/Source Files/file.m'
-=======
-          ref = @project.add_file_reference(@file, @group)
           ref.hierarchy_path.should == '/Pods/BananaLib/file.m'
->>>>>>> e5536f14
         end
 
         it "it doesn't duplicate file references for a single path" do
@@ -239,13 +216,8 @@
         end
 
         it "returns the reference for the given path" do
-<<<<<<< HEAD
           ref = @sut.reference_for_path(@file)
-          ref.hierarchy_path.should == '/Pods/BananaLib/Source Files/file.m'
-=======
-          ref = @project.reference_for_path(@file)
           ref.hierarchy_path.should == '/Pods/BananaLib/file.m'
->>>>>>> e5536f14
         end
 
         it "returns nil if no reference for the given path is available" do
