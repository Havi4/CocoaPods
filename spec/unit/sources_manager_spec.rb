require File.expand_path('../../spec_helper', __FILE__)

def set_up_test_repo_for_update
  set_up_test_repo
  upstream = SpecHelper.temporary_directory + 'upstream'
  FileUtils.cp_r(test_repo_path, upstream)
  Dir.chdir(test_repo_path) do
    `git remote add origin #{upstream}`
    `git remote -v`
    `git fetch -q`
    `git branch --set-upstream-to=origin/master master`
    `git config branch.master.rebase true`
  end
  config.repos_dir = SpecHelper.tmp_repos_path
end

def merge_conflict_version_yaml
  text = <<-VERSION.strip_heredoc
    ---
    <<<<<<< HEAD
    min: 0.18.1
    =======
    min: 0.29.0
    >>>>>>> 8365d0ad18508175bbde31b9dd2bdaf1be49214f
    last: 0.29.0
  VERSION
end

module Pod
  describe SourcesManager do

    before do
      @test_source = Source.new(fixture('spec-repos/test_repo'))
    end

    #-------------------------------------------------------------------------#

    describe "In general" do

      before do
        Source::Aggregate.any_instance.stubs(:all).returns([@test_source])
      end

      #--------------------------------------#

      it "returns all the sources" do
        Source::Aggregate.any_instance.unstub(:all)
        SourcesManager.all.map(&:name).should == %w[master test_repo]
      end

      it "returns all the sets" do
        SourcesManager.all_sets.map(&:name).should.include?('BananaLib')
      end

      it "searches for the set of a dependency" do
        set = SourcesManager.search(Dependency.new('BananaLib'))
        set.class.should == Specification::Set
        set.name.should == 'BananaLib'
      end

      it "returns nil if it is not able to find a pod for the given dependency" do
        set = SourcesManager.search(Dependency.new('Windows-Lib'))
        set.should.be.nil
      end

      it "searches sets by name" do
        sets = SourcesManager.search_by_name('BananaLib')
        sets.all?{ |s| s.class == Specification::Set}.should.be.true
        sets.any?{ |s| s.name  == 'BananaLib'}.should.be.true
      end

      it "can perform a full text search of the sets" do
        Source::Aggregate.any_instance.stubs(:all).returns([@test_source])
        sets = SourcesManager.search_by_name('Chunky', true)
        sets.all?{ |s| s.class == Specification::Set}.should.be.true
        sets.any?{ |s| s.name  == 'BananaLib'}.should.be.true
      end

      it "can perform a full text regexp search of the sets" do
        Source::Aggregate.any_instance.stubs(:all).returns([@test_source])
        sets = SourcesManager.search_by_name('Ch[aeiou]nky', true)
        sets.all?{ |s| s.class == Specification::Set}.should.be.true
        sets.any?{ |s| s.name  == 'BananaLib'}.should.be.true
      end

      it "generates the search index before performing a search if it doesn't exits" do
        Source::Aggregate.any_instance.stubs(:all).returns([@test_source])
        Source::Aggregate.any_instance.expects(:generate_search_index).returns({'BananaLib' => {}})
        Source::Aggregate.any_instance.expects(:update_search_index).never
        SourcesManager.updated_search_index = nil
        sets = SourcesManager.search_by_name('BananaLib', true)
      end

      it "updates the search index before performing a search if it exits" do
        File.open(SourcesManager.search_index_path, 'w') { |file| file.write("---\nBananaLib:\n  version: 0.0.1") }
        Source::Aggregate.any_instance.stubs(:all).returns([@test_source])
        Source::Aggregate.any_instance.expects(:generate_search_index).never
        Source::Aggregate.any_instance.expects(:update_search_index).returns({'BananaLib' => {}})
        SourcesManager.updated_search_index = nil
        sets = SourcesManager.search_by_name('BananaLib', true)
      end

      it "returns the path of the search index" do
        SourcesManager.unstub(:search_index_path)
        path = SourcesManager.search_index_path.to_s
        path.should.match %r[Library/Caches/CocoaPods/search_index.yaml]
      end
    end

    #-------------------------------------------------------------------------#

    describe "Updating Sources" do
      extend SpecHelper::TemporaryRepos

      it "update source backed by a git repository" do
        set_up_test_repo_for_update

        SourcesManager.update(test_repo_path.basename.to_s, true)
        UI.output.should.match /Already up-to-date/
      end

      it "is robust against user settings for git repos" do
        set_up_test_repo_for_update

        SourcesManager.expects(:git!).with() { |options| options.should.match /--no-rebase/ }
        SourcesManager.update(test_repo_path.basename.to_s, true)
      end

      it "doesn't allow merge commits" do
        set_up_test_repo_for_update

        SourcesManager.expects(:git!).with() { |options| options.should.match /--no-commit/ }
        SourcesManager.update(test_repo_path.basename.to_s, true)
      end

      it 'returns whether a source has a reachable git remote' do
        SourcesManager.git_remote_reachable?(repo_make('a_new_repo_that_is_new')).should.be.false
        SourcesManager.git_remote_reachable?(SourcesManager.master_repo_dir).should.be.true
      end

      it "returns whether a source is backed by a git repo" do
        SourcesManager.git_repo?(SourcesManager.master_repo_dir).should.be.true
        SourcesManager.git_repo?(Pathname.new('/tmp')).should.be.false
      end

      it "informs the user if there is an update for CocoaPods" do
        SourcesManager.stubs(:version_information).returns({ 'last' => '999.0' })
        SourcesManager.check_version_information(temporary_directory)
        UI.output.should.match /CocoaPods 999.0 is available/
      end

      it "raises while asked to version information of a source if it is not compatible" do
        SourcesManager.stubs(:version_information).returns({ 'min' => '999.0' })
        e = lambda { SourcesManager.check_version_information(temporary_directory) }.should.raise Informative
        e.message.should.match /Update CocoaPods/
        SourcesManager.stubs(:version_information).returns({ 'max' => '0.0.1' })
        e = lambda { SourcesManager.check_version_information(temporary_directory) }.should.raise Informative
        e.message.should.match /Update CocoaPods/
      end

<<<<<<< HEAD
      it 'raises when reading version information with merge conflict' do
        Pathname.any_instance.stubs(:read).returns(merge_conflict_version_yaml)
        e = lambda { SourcesManager.version_information(SourcesManager.master_repo_dir) }.should.raise Informative
        e.message.should.match /Repairing-Our-Broken-Specs-Repository/
=======
      it 'returns whether a path is writable' do
        path = '/Users/'
        Pathname.any_instance.stubs(:writable?).returns(true)
        SourcesManager.send(:path_writable?, path).should.be.true
>>>>>>> 6baca709
      end

      it "returns whether a repository is compatible" do
        SourcesManager.stubs(:version_information).returns({ 'min' => '0.0.1' })
        SourcesManager.repo_compatible?('stub').should.be.true

        SourcesManager.stubs(:version_information).returns({ 'max' => '999.0' })
        SourcesManager.repo_compatible?('stub').should.be.true

        SourcesManager.stubs(:version_information).returns({ 'min' => '999.0' })
        SourcesManager.repo_compatible?('stub').should.be.false

        SourcesManager.stubs(:version_information).returns({ 'max' => '0.0.1' })
        SourcesManager.repo_compatible?('stub').should.be.false
      end

      it "returns whether there is a CocoaPods update available" do
        SourcesManager.cocoapods_update?({ 'last' => '0.0.1' }).should.be.false
        SourcesManager.cocoapods_update?({ 'last' => '999.0' }).should.be.true
      end

      it "it returns an empty array for the version information if the file can't be found" do
        SourcesManager.version_information(temporary_directory).should == {}
      end

    end

    #-------------------------------------------------------------------------#

    describe "Master repo" do

      it "returns the master repo dir" do
        SourcesManager.master_repo_dir.to_s.should.match /fixtures\/spec-repos\/master/
      end

      it "returns whether the master repo is functional" do
        SourcesManager.master_repo_functional?.should.be.true
        config.repos_dir = SpecHelper.temporary_directory
        SourcesManager.master_repo_functional?.should.be.false
      end

    end
  end
end<|MERGE_RESOLUTION|>--- conflicted
+++ resolved
@@ -158,17 +158,16 @@
         e.message.should.match /Update CocoaPods/
       end
 
-<<<<<<< HEAD
       it 'raises when reading version information with merge conflict' do
         Pathname.any_instance.stubs(:read).returns(merge_conflict_version_yaml)
         e = lambda { SourcesManager.version_information(SourcesManager.master_repo_dir) }.should.raise Informative
         e.message.should.match /Repairing-Our-Broken-Specs-Repository/
-=======
+      end
+
       it 'returns whether a path is writable' do
         path = '/Users/'
         Pathname.any_instance.stubs(:writable?).returns(true)
         SourcesManager.send(:path_writable?, path).should.be.true
->>>>>>> 6baca709
       end
 
       it "returns whether a repository is compatible" do
