--- conflicted
+++ resolved
@@ -132,11 +132,7 @@
         contents.should.include?('#define COCOAPODS_VERSION_PATCH_BananaLib 0')
       end
 
-<<<<<<< HEAD
       it 'creates a bridge support file' do
-=======
-      it "creates a bridgdire support file" do
->>>>>>> e3cfdfd6
         Podfile.any_instance.stubs(:generate_bridge_support? => true)
         Generator::BridgeSupport.any_instance.expects(:save_as).once
         @installer.install!
