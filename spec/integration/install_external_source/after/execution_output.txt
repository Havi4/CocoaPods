CP_AGGRESSIVE_CACHE=TRUE $ pod install --no-repo-update --verbose --no-color 2>&1
Analyzing dependencies

Fetching external sources
-> Pre-downloading: `PodTest` from `PodTest-hg-source`
 > Mercurial download
<<<<<<< HEAD
   $ /usr/local/bin/hg clone "PodTest-hg-source" "ROOT/tmp/install_external_source/Pods/PodTest"
   *** failed to import extension mercurial_keyring: No module named httprepo
=======
   $ /opt/local/bin/hg clone "PodTest-hg-source" "ROOT/tmp/install_external_source/Pods/PodTest"
>>>>>>> b1ac8b22
   updating to branch default
   5 files updated, 0 files merged, 0 files removed, 0 files unresolved
*** failed to import extension mercurial_keyring: No module named httprepo

Resolving dependencies of `Podfile`
Resolving dependencies for target `Pods' (iOS 4.3)
  - PodTest (from `PodTest-hg-source`)
    - PodTest/subspec_1
    - PodTest/subspec_2

Comparing resolved specification to the sandbox manifest
  A PodTest

Downloading dependencies

-> Installing PodTest (1.0)
  - Running pre install hooks

Generating Pods project
  - Creating Pods project
  - Adding source files to Pods project
  - Adding resources to Pods project
  - Linking headers
  - Installing libraries
    - Installing target `Pods-PodTest` iOS 4.3
      - Adding Build files
      - Generating public xcconfig file at `Pods/Pods-PodTest.xcconfig`
      - Generating private xcconfig file at `Pods/Pods-PodTest-Private.xcconfig`
      - Generating prefix header at `Pods/Pods-PodTest-prefix.pch`
      - Generating dummy source file at `Pods/Pods-PodTest-dummy.m`
    - Installing target `Pods` iOS 4.3
      - Generating xcconfig file at `Pods/Pods.xcconfig`
      - Generating target environment header at `Pods/Pods-environment.h`
      - Generating copy resources script at `Pods/Pods-resources.sh`
      - Generating acknowledgements at `Pods/Pods-acknowledgements.plist`
      - Generating acknowledgements at `Pods/Pods-acknowledgements.markdown`
      - Generating dummy source file at `Pods/Pods-dummy.m`
  - Running post install hooks
  - Writing Xcode project file to `Pods/Pods.xcodeproj`
  - Writing Lockfile in `Podfile.lock`
  - Writing Manifest in `Pods/Manifest.lock`

Integrating client project

[!] From now on use `SampleApp.xcworkspace`.

Integrating Pod target `Pods-PodTest` into aggregate target Pods of project `SampleApp.xcodeproj`.<|MERGE_RESOLUTION|>--- conflicted
+++ resolved
@@ -4,15 +4,9 @@
 Fetching external sources
 -> Pre-downloading: `PodTest` from `PodTest-hg-source`
  > Mercurial download
-<<<<<<< HEAD
    $ /usr/local/bin/hg clone "PodTest-hg-source" "ROOT/tmp/install_external_source/Pods/PodTest"
-   *** failed to import extension mercurial_keyring: No module named httprepo
-=======
-   $ /opt/local/bin/hg clone "PodTest-hg-source" "ROOT/tmp/install_external_source/Pods/PodTest"
->>>>>>> b1ac8b22
    updating to branch default
    5 files updated, 0 files merged, 0 files removed, 0 files unresolved
-*** failed to import extension mercurial_keyring: No module named httprepo
 
 Resolving dependencies of `Podfile`
 Resolving dependencies for target `Pods' (iOS 4.3)
