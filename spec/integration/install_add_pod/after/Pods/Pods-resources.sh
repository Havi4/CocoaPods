--- conflicted
+++ resolved
@@ -1,16 +1,19 @@
 #!/bin/sh
 set -e
+
+RESOURCES_TO_COPY=${PODS_ROOT}/resources-to-copy-${TARGETNAME}.txt
+> "$RESOURCES_TO_COPY"
 
 install_resource()
 {
   case $1 in
     *.storyboard)
-      echo "ibtool --errors --warnings --notices --output-format human-readable-text --compile ${CONFIGURATION_BUILD_DIR}/${UNLOCALIZED_RESOURCES_FOLDER_PATH}/`basename \"$1\" .storyboard`.storyboardc ${PODS_ROOT}/$1 --sdk ${SDKROOT}"
-      ibtool --errors --warnings --notices --output-format human-readable-text --compile "${CONFIGURATION_BUILD_DIR}/${UNLOCALIZED_RESOURCES_FOLDER_PATH}/`basename \"$1\" .storyboard`.storyboardc" "${PODS_ROOT}/$1" --sdk "${SDKROOT}"
+      echo "ibtool --reference-external-strings-file --errors --warnings --notices --output-format human-readable-text --compile ${CONFIGURATION_BUILD_DIR}/${UNLOCALIZED_RESOURCES_FOLDER_PATH}/`basename \"$1\" .storyboard`.storyboardc ${PODS_ROOT}/$1 --sdk ${SDKROOT}"
+      ibtool --reference-external-strings-file --errors --warnings --notices --output-format human-readable-text --compile "${CONFIGURATION_BUILD_DIR}/${UNLOCALIZED_RESOURCES_FOLDER_PATH}/`basename \"$1\" .storyboard`.storyboardc" "${PODS_ROOT}/$1" --sdk "${SDKROOT}"
       ;;
     *.xib)
-        echo "ibtool --errors --warnings --notices --output-format human-readable-text --compile ${CONFIGURATION_BUILD_DIR}/${UNLOCALIZED_RESOURCES_FOLDER_PATH}/`basename \"$1\" .xib`.nib ${PODS_ROOT}/$1 --sdk ${SDKROOT}"
-      ibtool --errors --warnings --notices --output-format human-readable-text --compile "${CONFIGURATION_BUILD_DIR}/${UNLOCALIZED_RESOURCES_FOLDER_PATH}/`basename \"$1\" .xib`.nib" "${PODS_ROOT}/$1" --sdk "${SDKROOT}"
+        echo "ibtool --reference-external-strings-file --errors --warnings --notices --output-format human-readable-text --compile ${CONFIGURATION_BUILD_DIR}/${UNLOCALIZED_RESOURCES_FOLDER_PATH}/`basename \"$1\" .xib`.nib ${PODS_ROOT}/$1 --sdk ${SDKROOT}"
+      ibtool --reference-external-strings-file --errors --warnings --notices --output-format human-readable-text --compile "${CONFIGURATION_BUILD_DIR}/${UNLOCALIZED_RESOURCES_FOLDER_PATH}/`basename \"$1\" .xib`.nib" "${PODS_ROOT}/$1" --sdk "${SDKROOT}"
       ;;
     *.framework)
       echo "mkdir -p ${CONFIGURATION_BUILD_DIR}/${FRAMEWORKS_FOLDER_PATH}"
@@ -18,23 +21,16 @@
       echo "cp -fpR ${PODS_ROOT}/$1 ${CONFIGURATION_BUILD_DIR}/${FRAMEWORKS_FOLDER_PATH}"
       cp -fpR "${PODS_ROOT}/$1" "${CONFIGURATION_BUILD_DIR}/${FRAMEWORKS_FOLDER_PATH}"
       ;;
-<<<<<<< HEAD
-=======
     *.xcdatamodel | *.xcdatamodeld)
       echo "xcrun momc \"${PODS_ROOT}/$1\" \"${CONFIGURATION_BUILD_DIR}/${UNLOCALIZED_RESOURCES_FOLDER_PATH}/$1.momd\""
       xcrun momc "${PODS_ROOT}/$1" "${CONFIGURATION_BUILD_DIR}/${UNLOCALIZED_RESOURCES_FOLDER_PATH}/$1.momd"
       ;;
->>>>>>> 529cce54
     *)
-      echo "cp -R ${PODS_ROOT}/$1 ${CONFIGURATION_BUILD_DIR}/${UNLOCALIZED_RESOURCES_FOLDER_PATH}"
-      cp -R "${PODS_ROOT}/$1" "${CONFIGURATION_BUILD_DIR}/${UNLOCALIZED_RESOURCES_FOLDER_PATH}"
+      echo "${PODS_ROOT}/$1"
+      echo "${PODS_ROOT}/$1" >> "$RESOURCES_TO_COPY"
       ;;
   esac
-<<<<<<< HEAD
-}
-=======
 }
 
 rsync -avr --no-relative --exclude '*/.svn/*' --files-from="$RESOURCES_TO_COPY" / "${CONFIGURATION_BUILD_DIR}/${UNLOCALIZED_RESOURCES_FOLDER_PATH}"
-rm -f "$RESOURCES_TO_COPY"
->>>>>>> 529cce54
+rm -f "$RESOURCES_TO_COPY"