GIT
  remote: git://github.com/CocoaPods/Core.git
  revision: 423f7364a74324db85238d3e8f8587b8191d7372
  specs:
    cocoapods-core (0.17.0.alpha)
      activesupport (~> 3.2.6)
      faraday (~> 0.8.1)
      octokit (~> 1.7)

GIT
  remote: git://github.com/CocoaPods/Xcodeproj.git
<<<<<<< HEAD
  revision: 161ed66566a887208d1b20344b920a946664bdee
=======
  revision: 39b060359900d5d319f8e42e50d641ef58bf7825
>>>>>>> b8f9f326
  specs:
    xcodeproj (0.4.1)
      activesupport (~> 3.2.6)
      colored (~> 1.2)

GIT
  remote: git://github.com/CocoaPods/cocoapods-downloader
  revision: b349db398d5e9205a67974f70906fec2c7a0e588
  specs:
    cocoapods-downloader (0.1.0)

GIT
  remote: https://github.com/alloy/kicker.git
  revision: 6430787ebf8b9305acc2d2f89ae5cf01d2cd5488
  branch: 3.0.0
  specs:
    kicker (3.0.0pre1)
      listen
      terminal-notifier

PATH
  remote: .
  specs:
<<<<<<< HEAD
    cocoapods (0.0.0)
=======
    cocoapods (0.16.1)
>>>>>>> b8f9f326
      activesupport (~> 3.2.6)
      claide (~> 0.1)
      cocoapods-core
      colored (~> 1.2)
      escape (~> 0.0.4)
      faraday (~> 0.8.1)
      json (~> 1.7.3)
      octokit (~> 1.7)
      open4 (~> 1.3.0)
      rake (~> 0.9.4)
      xcodeproj (~> 0.4.1)

GEM
  remote: http://rubygems.org/
  specs:
    activesupport (3.2.11)
      i18n (~> 0.6)
      multi_json (~> 1.0)
    addressable (2.3.2)
    awesome_print (1.1.0)
<<<<<<< HEAD
    bacon (1.1.0)
    claide (0.2.0)
    coderay (1.0.8)
    colored (1.2)
=======
    bacon (1.2.0)
    coderay (1.0.8)
    colored (1.2)
    crack (0.3.2)
>>>>>>> b8f9f326
    escape (0.0.4)
    faraday (0.8.4)
      multipart-post (~> 1.1)
    faraday_middleware (0.9.0)
      faraday (>= 0.7.4, < 0.9)
    github-markup (0.7.5)
    hashie (1.2.0)
    i18n (0.6.1)
    json (1.7.6)
    listen (0.7.2)
    metaclass (0.0.1)
    method_source (0.8.1)
    mocha (0.11.4)
      metaclass (~> 0.0.1)
    mocha-on-bacon (0.2.1)
      mocha (>= 0.9.8)
    multi_json (1.5.0)
    multipart-post (1.1.5)
<<<<<<< HEAD
    octokit (1.19.0)
=======
    netrc (0.7.7)
    octokit (1.21.0)
>>>>>>> b8f9f326
      addressable (~> 2.2)
      faraday (~> 0.8)
      faraday_middleware (~> 0.9)
      hashie (~> 1.2)
      multi_json (~> 1.3)
      netrc (~> 0.7.7)
    open4 (1.3.0)
    posix-spawn (0.3.6)
    pry (0.9.10)
      coderay (~> 1.0.5)
      method_source (~> 0.8)
      slop (~> 3.3.1)
<<<<<<< HEAD
    pygments.rb (0.3.3)
      posix-spawn (~> 0.3.6)
      yajl-ruby (~> 1.1.0)
    rake (0.9.6)
    rb-fsevent (0.9.2)
    redcarpet (2.2.2)
    slop (3.3.3)
    terminal-notifier (1.4.2)
    yajl-ruby (1.1.0)
=======
    rake (0.9.6)
    rb-fsevent (0.9.3)
    redcarpet (2.2.2)
    slop (3.3.3)
    terminal-notifier (1.4.2)
    vcr (2.4.0)
    webmock (1.9.0)
      addressable (>= 2.2.7)
      crack (>= 0.1.7)
>>>>>>> b8f9f326
    yard (0.8.3)

PLATFORMS
  ruby

DEPENDENCIES
  awesome_print
  bacon
  cocoapods!
  cocoapods-core!
  cocoapods-downloader!
  github-markup
  kicker!
  mocha (~> 0.11.4)
  mocha-on-bacon
  pry
  pygments.rb
  rake
  rb-fsevent
  redcarpet
  xcodeproj!
  yard<|MERGE_RESOLUTION|>--- conflicted
+++ resolved
@@ -1,6 +1,6 @@
 GIT
   remote: git://github.com/CocoaPods/Core.git
-  revision: 423f7364a74324db85238d3e8f8587b8191d7372
+  revision: cccab9046f9c94f9eeba6dff6a3783589315c7f9
   specs:
     cocoapods-core (0.17.0.alpha)
       activesupport (~> 3.2.6)
@@ -9,11 +9,7 @@
 
 GIT
   remote: git://github.com/CocoaPods/Xcodeproj.git
-<<<<<<< HEAD
-  revision: 161ed66566a887208d1b20344b920a946664bdee
-=======
   revision: 39b060359900d5d319f8e42e50d641ef58bf7825
->>>>>>> b8f9f326
   specs:
     xcodeproj (0.4.1)
       activesupport (~> 3.2.6)
@@ -21,7 +17,7 @@
 
 GIT
   remote: git://github.com/CocoaPods/cocoapods-downloader
-  revision: b349db398d5e9205a67974f70906fec2c7a0e588
+  revision: f5fc744975f89be09bce4775ed255c0f7b8eee33
   specs:
     cocoapods-downloader (0.1.0)
 
@@ -37,11 +33,7 @@
 PATH
   remote: .
   specs:
-<<<<<<< HEAD
     cocoapods (0.0.0)
-=======
-    cocoapods (0.16.1)
->>>>>>> b8f9f326
       activesupport (~> 3.2.6)
       claide (~> 0.1)
       cocoapods-core
@@ -62,17 +54,10 @@
       multi_json (~> 1.0)
     addressable (2.3.2)
     awesome_print (1.1.0)
-<<<<<<< HEAD
-    bacon (1.1.0)
+    bacon (1.2.0)
     claide (0.2.0)
     coderay (1.0.8)
     colored (1.2)
-=======
-    bacon (1.2.0)
-    coderay (1.0.8)
-    colored (1.2)
-    crack (0.3.2)
->>>>>>> b8f9f326
     escape (0.0.4)
     faraday (0.8.4)
       multipart-post (~> 1.1)
@@ -91,12 +76,8 @@
       mocha (>= 0.9.8)
     multi_json (1.5.0)
     multipart-post (1.1.5)
-<<<<<<< HEAD
-    octokit (1.19.0)
-=======
     netrc (0.7.7)
     octokit (1.21.0)
->>>>>>> b8f9f326
       addressable (~> 2.2)
       faraday (~> 0.8)
       faraday_middleware (~> 0.9)
@@ -109,27 +90,15 @@
       coderay (~> 1.0.5)
       method_source (~> 0.8)
       slop (~> 3.3.1)
-<<<<<<< HEAD
-    pygments.rb (0.3.3)
+    pygments.rb (0.3.7)
       posix-spawn (~> 0.3.6)
       yajl-ruby (~> 1.1.0)
-    rake (0.9.6)
-    rb-fsevent (0.9.2)
-    redcarpet (2.2.2)
-    slop (3.3.3)
-    terminal-notifier (1.4.2)
-    yajl-ruby (1.1.0)
-=======
     rake (0.9.6)
     rb-fsevent (0.9.3)
     redcarpet (2.2.2)
     slop (3.3.3)
     terminal-notifier (1.4.2)
-    vcr (2.4.0)
-    webmock (1.9.0)
-      addressable (>= 2.2.7)
-      crack (>= 0.1.7)
->>>>>>> b8f9f326
+    yajl-ruby (1.1.0)
     yard (0.8.3)
 
 PLATFORMS
