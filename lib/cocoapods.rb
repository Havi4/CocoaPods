require 'rubygems'

# Better to fail early and clear then during installation of pods.
#
# RubyGems 1.3.6 (which ships with OS X >= 10.7) up to 1.4.0 have a couple of
# bugs related to comparing prerelease versions.
#
# E.g. https://github.com/CocoaPods/CocoaPods/issues/398
unless Gem::Version::Requirement.new('>= 1.4.0').satisfied_by?(Gem::Version.new(Gem::VERSION))
  STDERR.puts "\e[1;31m" + "Your RubyGems version (1.8.24) is too old, please update with: `gem update --system`" + "\e[0m"
  exit 1
end

<<<<<<< HEAD
require 'cocoapods/version'
=======
module Pod
  VERSION = '0.16.0'
>>>>>>> dc84ad04

module Pod
  class PlainInformative < StandardError
  end

  class Informative < PlainInformative
    def message
      # TODO: remove formatting from raise calls and remove conditional
      super !~ /\[!\]/ ? "[!] #{super}".red : super
    end
  end

  autoload :Command,                'cocoapods/command'
  autoload :Downloader,             'cocoapods/downloader'
  autoload :Executable,             'cocoapods/executable'
  autoload :ExternalSources,        'cocoapods/external_sources'
  autoload :Installer,              'cocoapods/installer'
  autoload :LocalPod,               'cocoapods/local_pod'
  autoload :Project,                'cocoapods/project'
  autoload :Resolver,               'cocoapods/resolver'
  autoload :Sandbox,                'cocoapods/sandbox'
  autoload :UI,                     'cocoapods/user_interface'

  autoload :Pathname,               'pathname'

  module Generator
    autoload :BridgeSupport,        'cocoapods/generator/bridge_support'
    autoload :CopyResourcesScript,  'cocoapods/generator/copy_resources_script'
    autoload :Documentation,        'cocoapods/generator/documentation'
    autoload :Acknowledgements,     'cocoapods/generator/acknowledgements'
    autoload :Plist,                'cocoapods/generator/acknowledgements/plist'
    autoload :Markdown,             'cocoapods/generator/acknowledgements/markdown'
    autoload :DummySource,          'cocoapods/generator/dummy_source'
    autoload :PrefixHeader,         'cocoapods/generator/prefix_header'
    autoload :XCConfig,             'cocoapods/generator/xcconfig'
  end

  require 'cocoapods/file_list'
  require 'cocoapods-core'
  require 'cocoapods/config'
  require 'cocoapods/source'
end

if ENV['COCOA_PODS_ENV'] == 'development'
  require 'awesome_print'
  require 'pry'
end<|MERGE_RESOLUTION|>--- conflicted
+++ resolved
@@ -11,12 +11,7 @@
   exit 1
 end
 
-<<<<<<< HEAD
 require 'cocoapods/version'
-=======
-module Pod
-  VERSION = '0.16.0'
->>>>>>> dc84ad04
 
 module Pod
   class PlainInformative < StandardError
