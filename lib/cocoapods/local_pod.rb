module Pod

  # A {LocalPod} interfaces one or more specifications belonging to one pod
  # (a library) and their concrete instance in the file system.
  #
  # The {LocalPod} is responsible for orchestrating the activated
  # specifications of a single pod. Specifically, it keeps track of the
  # activated specifications and handles issues related to duplicates
  # files.
  # Inheritance logic belongs to the {Specification} class.
  #
  # The activated specifications are used to compute the paths that can be
  # safely cleaned by the pod.
  #
  # @example
  #     pod = LocalPod.new 'RestKit/Networking'
  #     pod.add_specification 'RestKit/UI'
  #
  # @note
  #   Unless otherwise specified in the name of the method the {LocalPod}
  #   returns absolute paths.
  #
  class LocalPod

    # @return [Specification] The specification that describes the pod.
    #
    attr_reader :top_specification

    # @return [Specification] The activated specifications of the pod.
    #
    attr_reader :specifications

    # @return [Sandbox] The sandbox where the pod is installed.
    #
    attr_reader :sandbox

    # @return [Platform] The platform that will be used to build the pod.
    #
    attr_reader :platform

    # @return [Boolean] Wether or not the pod has been downloaded in the
    #                   current install process and still needs its docs
    #                   generated and be cleaned.
    #
    attr_accessor :downloaded
    alias_method :downloaded?, :downloaded

    # @param [Specification] specification
    #   The first activated specification of the pod.
    # @param [Sandbox] sandbox
    #   The sandbox where the files of the pod will be located.
    # @param [Platform] platform
    #   The platform that will be used to build the pod.
    #
    # @todo The local pod should be initialized with all the activated
    #   specifications passed as an array, in order to be able to cache the
    #   computed values. In other words, it should be immutable.
    #
    def initialize(specification, sandbox, platform)
      @top_specification, @sandbox, @platform = specification.top_level_parent, sandbox, platform
      @top_specification.activate_platform(platform)
      @specifications = [] << specification
    end

    # Initializes a local pod from the top specification of a podspec file.
    #
    # @return [LocalPod] A new local pod.
    #
    def self.from_podspec(podspec, sandbox, platform)
      new(Specification.from_file(podspec), sandbox, platform)
    end

    # Activates a specification or subspecs for the pod.
    # Adding specifications is idempotent.
    #
    # @param {Specification} spec The specification to add to the pod.
    #
    # @raise {Informative} If the specification is not part of the same pod.
    #
    def add_specification(spec)
      unless spec.top_level_parent == top_specification
        raise Informative,
          "[Local Pod] Attempt to add a specification from another pod"
      end
      spec.activate_platform(platform)
      @specifications << spec unless @specifications.include?(spec)
    end

    # @return [Pathname] The root directory of the pod
    #
    def root
      @sandbox.root + top_specification.name
    end

    # @return [String] A string representation of the pod which indicates if
    # the pods comes from a local source.
    #
    def to_s
      result = top_specification.to_s
      result << " [LOCAL]" if top_specification.local?
      result
    end

    # @return [String] The name of the Pod.
    #
    def name
      top_specification.name
    end

    # @!group Installation

    # Creates the root path of the pod.
    #
    # @return [void]
    #
    def create
      root.mkpath unless exists?
    end

    # Whether the root path of the pod exists.
    #
    def exists?
      root.exist?
    end

    # Executes a block in the root directory of the Pod.
    #
    # @return [void]
    #
    def chdir(&block)
      create
      Dir.chdir(root, &block)
    end

    # Deletes the pod from the file system.
    #
    # @return [void]
    #
    def implode
      root.rmtree if exists?
    end

    # @!group Cleaning

    # Deletes any path that is not used by the pod.
    #
    # @return [void]
    #
    def clean!
      clean_paths.each { |path| FileUtils.rm_rf(path) }
      @cleaned = true
    end

    # Finds the absolute paths, including hidden ones, of the files
    # that are not used by the pod and thus can be safely deleted.
    #
    # @return [Array<Strings>] The paths that can be deleted.
    #
    def clean_paths
      cached_used_paths = used_files
      files = Dir.glob(root + "**/*", File::FNM_DOTMATCH)

      files.reject! do |candidate|
        candidate.end_with?('.', '..') || cached_used_paths.any? do |path|
          path.include?(candidate) || candidate.include?(path)
        end
      end
      files
    end

    # @return [Array<String>] The absolute path of the files used by the pod.
    #
    def used_files
      files = [ source_files, resource_files, preserve_files, readme_file, license_file, prefix_header_file ]
      files.compact!
      files.flatten!
      files.map!{ |path| path.to_s }
      files
    end

    # @!group Files

    # @return [Array<Pathname>] The paths of the source files.
    #
    def source_files
      source_files_by_spec.values.flatten
    end

    # @return [Array<Pathname>] The *relative* paths of the source files.
    #
    def relative_source_files
      source_files.map{ |p| p.relative_path_from(@sandbox.root) }
    end

    # Finds the source files that every activated {Specification} requires.
    #
    # @note If the same file is required by two specifications the one at the
    #   higher level in the inheritance chain wins.
    #
    # @return [Hash{Specification => Array<Pathname>}] The files grouped by
    #   {Specification}.
    #
    def source_files_by_spec
      options = {:glob => '*.{h,m,mm,c,cpp}'}
      paths_by_spec(:source_files, options)
    end

    # @return [Array<Pathname>] The paths of the header files.
    #
    def header_files
      header_files_by_spec.values.flatten
    end

    # @return [Array<Pathname>] The *relative* paths of the source files.
    #
    def relative_header_files
      header_files.map{ |p| p.relative_path_from(@sandbox.root) }
    end

    # @return [Hash{Specification => Array<Pathname>}] The paths of the header
    #   files grouped by {Specification}.
    #
    def header_files_by_spec
      result = {}
      source_files_by_spec.each do |spec, paths|
        headers = paths.select { |f| f.extname == '.h' }
        result[spec] = headers unless headers.empty?
      end
      result
    end

    # @return [Array<Pathname>] The paths of the resources.
    #
    def resource_files
      paths_by_spec(:resources).values.flatten
    end

    # @return [Array<Pathname>] The *relative* paths of the resources.
    #
    def relative_resource_files
      resource_files.map{ |p| p.relative_path_from(@sandbox.root) }
    end

    # @return [Pathname] The absolute path of the prefix header file
    #
    def prefix_header_file
      root + top_specification.prefix_header_file if top_specification.prefix_header_file
    end

    # @return [Array<Pathname>] The absolute paths of the files of the pod
    #   that should be preserved.
    #
    def preserve_files
      paths  = paths_by_spec(:preserve_paths).values
      paths += expanded_paths(%w[ *.podspec notice* NOTICE* CREDITS* ])
      paths.compact!
      paths.uniq!
      paths
    end

<<<<<<< HEAD
    # @return [Pathname] The automatically detected absolute path of the README
    #  file.
    #
    def readme_file
      expanded_paths(%w[ readme{*,.*} ]).first
    end

    # @return [Pathname] The absolute path of the license file from the
    #   specification or automatically detected.
    #
    def license_file
      if top_specification.license && top_specification.license[:file]
        root + top_specification.license[:file]
      else
        expanded_paths(%w[ licen{c,s}e{*,.*} ]).first
      end
    end

    # @return [String] The text of the license of the pod from the
    #  specification or from the license file.
    #
    def license_text
      if (license_hash = top_specification.license)
        if (result = license_hash[:text])
          result
        elsif license_file
          result = IO.read(license_file)
        end
      end
    end

    def xcconfig
      specifications.map { |s| s.xcconfig }.reduce(:merge)
    end

    # Computes the paths of all the public headers of the pod including every
    # subspec. For this reason the pod must not be cleaned before calling it.
    #
    # This method is used by {Generator::Documentation}.
    #
    # @raise [Informative] If the pod was cleaned.
    #
    # @todo Merge with #221
    #
    # @return [Array<Pathname>] The path of all the public headers of the pod.
    #
    def all_specs_public_header_files
      if @cleaned
        raise Informative, "The pod is cleaned and cannot compute the " \
                           "header files, as some might have been deleted."
      end

      all_specs = [ top_specification ] + top_specification.subspecs
      options   = {:glob => '*.{h}'}
      files     = paths_by_spec(:source_files, options, all_specs).values.flatten
      headers   = files.select { |f| f.extname == '.h' }
      headers
    end

    # @!group Target integration

    # @return [void] Copies the pods headers to the sandbox.
    #
    def link_headers
      @sandbox.add_header_search_path(headers_sandbox)
      header_mappings.each do |namespaced_path, files|
        @sandbox.add_header_files(namespaced_path, files)
=======
    def public_header_files
      if specification.public_header_files[@platform.name]
        expanded_paths(specification.public_header_files, :glob => '*.h', :relative_to_sandbox => true)
      else
        header_files
      end
    end

    def link_headers
      copy_header_mappings.each do |namespaced_path, files|
        @sandbox.build_headers.add_files(namespaced_path, files)
      end
      copy_public_header_mappings.each do |namespaced_path, files|
        @sandbox.public_headers.add_files(namespaced_path, files)
>>>>>>> be275692
      end
    end

    # @param [Xcodeproj::Project::Object::PBXNativeTarget] target
    #   The target to integrate.
    #
    # @return [void] Adds the pods source files to a given target.
    #
    def source_file_descriptions
      result = []
      source_files_by_spec.each do | spec, files |
        compiler_flags = spec.compiler_flags.strip
        files.each do |file|
          file = file.relative_path_from(@sandbox.root)
          desc = Xcodeproj::Project::PBXNativeTarget::SourceFileDescription.new(file, compiler_flags, nil)
          result << desc
        end
      end
      result
    end

    # @return Whether the pod requires ARC.
    #
    def requires_arc?
      top_specification.requires_arc
    end

    private

    # @return [Array<Pathname>] The implementation files
    # (the files the need to compiled) of the pod.
    #
    def implementation_files
      relative_source_files.select { |f| f.extname != '.h' }
    end

    # @return [Pathname] The path of the pod relative from the sandbox.
    #
    def relative_root
      root.relative_path_from(@sandbox.root)
    end

    # @return Hash{Pathname => [Array<Pathname>]} A hash containing the headers
    #   folders as the keys and the the absolute paths of the header files
    #   as the values.
    #
    # @todo this is being overridden in the RestKit 0.9.4 spec, need to do
    # something with that, and this method also still exists in Specification.
    #
    # @todo This is not overridden anymore in specification refactor and the
    #   code Pod::Specification#copy_header_mapping can be moved here.
    def header_mappings
      mappings = {}
      header_files_by_spec.each do |spec, paths|
        paths = paths - headers_excluded_from_search_paths
        paths.each do |from|
          from_relative = from.relative_path_from(root)
          to = headers_sandbox + (spec.header_dir) + spec.copy_header_mapping(from_relative)
          (mappings[to.dirname] ||= []) << from
        end
      end
      mappings
    end

    def headers_sandbox
      @headers_sandbox ||= Pathname.new(top_specification.name)
    end

<<<<<<< HEAD
    # @return [<Pathname>] The relative path of the headers that should not be
    # included in the linker search paths.
    #
    def headers_excluded_from_search_paths
      options = { :glob => '*.h' }
      paths = paths_by_spec(:exclude_header_search_paths, options)
      paths.values.compact.uniq
    end

    # @!group Paths Patterns

    # The paths obtained by resolving the patterns of an attribute
    # groupped by spec.
    #
    # @param [Symbol] accessor The accessor to use to obtain the paths patterns.
    # @param [Hash] options (see #expanded_paths)
    #
    def paths_by_spec(accessor, options = {}, specs = nil)
      specs ||= specifications
      paths_by_spec   = {}
      processed_paths = []

      specs = specs.sort_by { |s| s.name.length }
      specs.each do |spec|
        paths = expanded_paths(spec.send(accessor), options)
        unless paths.empty?
          paths_by_spec[spec] = paths - processed_paths
          processed_paths += paths
        end
      end
      paths_by_spec
    end

    # Converts patterns of paths to the {Pathname} of the files present in the
    #   pod.
    #
    # @param [String, FileList, Array<String, Pathname>] patterns
    #   The patterns to expand.
    # @param [Hash] options
    #   The options to used for expanding the paths patterns.
    # @option options [String] :glob
    #   The pattern to use for globing directories.
    #
    # @raise [Informative] If the pod does not exists.
    #
    # @todo implement case insensitive search
    #
    # @return [Array<Pathname>] A list of the paths.
    #
    def expanded_paths(patterns, options = {})
      unless exists?
        raise Informative, "[Local Pod] Attempt to resolve paths for nonexistent pod.\n" \
                           "\tSpecifications: #{@specifications.inspect}\n" \
                           "\t      Patterns: #{patterns.inspect}\n" \
                           "\t       Options: #{options.inspect}"
      end

      patterns = [ patterns ] if patterns.is_a? String
=======
    # TODO comment about copy_header_mappings may well apply to this method as well
    def copy_public_header_mappings
      public_header_files.inject({}) do |mappings, from|
        from_without_prefix = from.relative_path_from(relative_root)
        to = specification.header_dir + specification.copy_header_mapping(from_without_prefix)
        (mappings[to.dirname] ||= []) << from
        mappings
      end
    end

    def expanded_paths(platforms_with_patterns, options = {})
      patterns = platforms_with_patterns.is_a?(Hash) ? platforms_with_patterns[@platform.name] : platforms_with_patterns
      return [] if patterns.nil?  # some patterns may be nil (specification.public_header_files, for instance)
>>>>>>> be275692
      patterns.map do |pattern|
        pattern = root + pattern

        if pattern.directory? && options[:glob]
          pattern += options[:glob]
        end
        Pathname.glob(pattern, File::FNM_CASEFOLD)
      end.flatten
    end
  end
end<|MERGE_RESOLUTION|>--- conflicted
+++ resolved
@@ -229,6 +229,16 @@
       result
     end
 
+    # TODO: complete, fix and comment
+    def public_header_files_by_specs
+      if specification.public_header_files.empty?
+        header_files_by_spec
+      else
+        options = {:glob => '*.h'}
+        paths_by_spec(:source_files, options)
+      end
+    end
+
     # @return [Array<Pathname>] The paths of the resources.
     #
     def resource_files
@@ -258,7 +268,6 @@
       paths
     end
 
-<<<<<<< HEAD
     # @return [Pathname] The automatically detected absolute path of the README
     #  file.
     #
@@ -324,24 +333,13 @@
     #
     def link_headers
       @sandbox.add_header_search_path(headers_sandbox)
+
       header_mappings.each do |namespaced_path, files|
-        @sandbox.add_header_files(namespaced_path, files)
-=======
-    def public_header_files
-      if specification.public_header_files[@platform.name]
-        expanded_paths(specification.public_header_files, :glob => '*.h', :relative_to_sandbox => true)
-      else
-        header_files
-      end
-    end
-
-    def link_headers
-      copy_header_mappings.each do |namespaced_path, files|
-        @sandbox.build_headers.add_files(namespaced_path, files)
-      end
-      copy_public_header_mappings.each do |namespaced_path, files|
-        @sandbox.public_headers.add_files(namespaced_path, files)
->>>>>>> be275692
+        @sandbox.build_header_storage.add_files(namespaced_path, files)
+      end
+
+      public_header_mappings.each do |namespaced_path, files|
+        @sandbox.public_header_storage.add_files(namespaced_path, files)
       end
     end
 
@@ -406,11 +404,24 @@
       mappings
     end
 
+    # TODO: complete, fix and comment
+    def public_header_mappings
+      mappings = {}
+      public_header_files_by_specs.each do |spec, paths|
+        paths = paths - headers_excluded_from_search_paths
+        paths.each do |from|
+          from_relative = from.relative_path_from(root)
+          to = headers_sandbox + (spec.header_dir) + spec.copy_header_mapping(from_relative)
+          (mappings[to.dirname] ||= []) << from
+        end
+      end
+      mappings
+    end
+
     def headers_sandbox
       @headers_sandbox ||= Pathname.new(top_specification.name)
     end
 
-<<<<<<< HEAD
     # @return [<Pathname>] The relative path of the headers that should not be
     # included in the linker search paths.
     #
@@ -469,21 +480,6 @@
       end
 
       patterns = [ patterns ] if patterns.is_a? String
-=======
-    # TODO comment about copy_header_mappings may well apply to this method as well
-    def copy_public_header_mappings
-      public_header_files.inject({}) do |mappings, from|
-        from_without_prefix = from.relative_path_from(relative_root)
-        to = specification.header_dir + specification.copy_header_mapping(from_without_prefix)
-        (mappings[to.dirname] ||= []) << from
-        mappings
-      end
-    end
-
-    def expanded_paths(platforms_with_patterns, options = {})
-      patterns = platforms_with_patterns.is_a?(Hash) ? platforms_with_patterns[@platform.name] : platforms_with_patterns
-      return [] if patterns.nil?  # some patterns may be nil (specification.public_header_files, for instance)
->>>>>>> be275692
       patterns.map do |pattern|
         pattern = root + pattern
 
