--- conflicted
+++ resolved
@@ -16,11 +16,6 @@
     def initialize(path, skip_initialization = false)
       super(path, skip_initialization)
       @refs_by_absolute_path = {}
-<<<<<<< HEAD
-=======
-      @pods = new_group('Pods')
-      @development_pods = new_group('Development Pods')
-      set_cocoapods_defaults
     end
 
     # @return [void] Prepares the project with the build settings used by
@@ -30,7 +25,6 @@
       build_configurations.each do |configuration|
         configuration.build_settings['CLANG_ENABLE_OBJC_ARC'] = 'NO'
       end
->>>>>>> cce22a68
     end
 
     # @return [Hash] The names of the specification subgroups by key.
@@ -67,6 +61,8 @@
     # @return [void]
     #
     def prepare_for_serialization
+      set_cocoapods_defaults
+      recreate_user_schemes(false)
       pods.remove_from_project if pods.empty?
       development_pods.remove_from_project if development_pods.empty?
       sort
